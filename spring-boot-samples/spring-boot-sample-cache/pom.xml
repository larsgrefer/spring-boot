--- conflicted
+++ resolved
@@ -33,74 +33,6 @@
 			<groupId>org.springframework.boot</groupId>
 			<artifactId>spring-boot-starter-actuator</artifactId>
 		</dependency>
-<<<<<<< HEAD
-
-		<!-- JSR-107 API (uncomment to try the JCache support) -->
-		<!--
-		<dependency>
-			<groupId>javax.cache</groupId>
-			<artifactId>cache-api</artifactId>
-		</dependency>
-		-->
-
-		<!-- Additional cache providers (uncomment to try them) -->
-		<!--
-		<dependency>
-			<groupId>net.sf.ehcache</groupId>
-			<artifactId>ehcache</artifactId>
-		</dependency>
-		-->
-		<!--
-		<dependency>
-			<groupId>org.ehcache</groupId>
-			<artifactId>ehcache</artifactId>
-		</dependency>
-		-->
-		<!--
-		<dependency>
-			<groupId>com.hazelcast</groupId>
-			<artifactId>hazelcast</artifactId>
-		</dependency>
-		<dependency>
-			<groupId>com.hazelcast</groupId>
-			<artifactId>hazelcast-spring</artifactId>
-		</dependency>
-		-->
-		<!--
-		<dependency>
-			<groupId>org.infinispan</groupId>
-			<artifactId>infinispan-spring4-embedded</artifactId>
-		</dependency>
-		<dependency>
-			<groupId>org.infinispan</groupId>
-			<artifactId>infinispan-jcache</artifactId>
-		</dependency>
-		-->
-		<!--
-		<dependency>
-			<groupId>com.couchbase.client</groupId>
-			<artifactId>java-client</artifactId>
-		</dependency>
-		<dependency>
-			<groupId>com.couchbase.client</groupId>
-			<artifactId>couchbase-spring-cache</artifactId>
-		</dependency>
-		-->
-		<!--
-		<dependency>
-			<groupId>org.springframework.boot</groupId>
-			<artifactId>spring-boot-starter-data-redis</artifactId>
-		</dependency>
-		-->
-		<!--
-		<dependency>
-			<groupId>com.github.ben-manes.caffeine</groupId>
-			<artifactId>caffeine</artifactId>
-		</dependency>
-		-->
-
-=======
->>>>>>> e9057354
 		<!-- Test -->
 		<dependency>
 			<groupId>org.springframework.boot</groupId>
