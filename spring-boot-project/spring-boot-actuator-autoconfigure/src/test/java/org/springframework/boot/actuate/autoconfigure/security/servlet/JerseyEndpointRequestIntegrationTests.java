/*
 * Copyright 2012-2019 the original author or authors.
 *
 * Licensed under the Apache License, Version 2.0 (the "License");
 * you may not use this file except in compliance with the License.
 * You may obtain a copy of the License at
 *
 *      https://www.apache.org/licenses/LICENSE-2.0
 *
 * Unless required by applicable law or agreed to in writing, software
 * distributed under the License is distributed on an "AS IS" BASIS,
 * WITHOUT WARRANTIES OR CONDITIONS OF ANY KIND, either express or implied.
 * See the License for the specific language governing permissions and
 * limitations under the License.
 */
package org.springframework.boot.actuate.autoconfigure.security.servlet;

import java.util.Arrays;
import java.util.Collection;
import java.util.Collections;
import java.util.HashSet;
import java.util.List;

import org.glassfish.jersey.server.ResourceConfig;
import org.glassfish.jersey.server.model.Resource;
import org.junit.Test;

import org.springframework.boot.actuate.autoconfigure.endpoint.web.WebEndpointProperties;
import org.springframework.boot.actuate.endpoint.http.ActuatorMediaType;
import org.springframework.boot.actuate.endpoint.invoke.convert.ConversionServiceParameterValueMapper;
import org.springframework.boot.actuate.endpoint.web.EndpointLinksResolver;
import org.springframework.boot.actuate.endpoint.web.EndpointMapping;
import org.springframework.boot.actuate.endpoint.web.EndpointMediaTypes;
import org.springframework.boot.actuate.endpoint.web.annotation.WebEndpointDiscoverer;
import org.springframework.boot.actuate.endpoint.web.jersey.JerseyEndpointResourceFactory;
import org.springframework.boot.autoconfigure.AutoConfigurations;
import org.springframework.boot.autoconfigure.jackson.JacksonAutoConfiguration;
import org.springframework.boot.autoconfigure.jersey.JerseyAutoConfiguration;
import org.springframework.boot.autoconfigure.jersey.ResourceConfigCustomizer;
import org.springframework.boot.autoconfigure.security.servlet.SecurityAutoConfiguration;
import org.springframework.boot.autoconfigure.security.servlet.SecurityRequestMatcherProviderAutoConfiguration;
import org.springframework.boot.autoconfigure.security.servlet.UserDetailsServiceAutoConfiguration;
import org.springframework.boot.context.properties.EnableConfigurationProperties;
import org.springframework.boot.test.context.FilteredClassLoader;
import org.springframework.boot.test.context.runner.WebApplicationContextRunner;
import org.springframework.boot.web.embedded.tomcat.TomcatServletWebServerFactory;
import org.springframework.boot.web.servlet.context.AnnotationConfigServletWebServerApplicationContext;
import org.springframework.context.ApplicationContext;
import org.springframework.context.annotation.Bean;
import org.springframework.context.annotation.Configuration;
import org.springframework.test.web.reactive.server.WebTestClient;

/**
 * Integration tests for {@link EndpointRequest} with Jersey.
 *
 * @author Madhura Bhave
 */
public class JerseyEndpointRequestIntegrationTests extends AbstractEndpointRequestIntegrationTests {

	@Override
	protected WebApplicationContextRunner getContextRunner() {
		return new WebApplicationContextRunner(AnnotationConfigServletWebServerApplicationContext::new)
				.withClassLoader(new FilteredClassLoader("org.springframework.web.servlet.DispatcherServlet"))
				.withUserConfiguration(JerseyEndpointConfiguration.class, SecurityConfiguration.class,
						BaseConfiguration.class)
				.withConfiguration(AutoConfigurations.of(SecurityAutoConfiguration.class,
						UserDetailsServiceAutoConfiguration.class,
						SecurityRequestMatcherProviderAutoConfiguration.class, JacksonAutoConfiguration.class,
						JerseyAutoConfiguration.class));
	}

	@Test
	public void toLinksWhenApplicationPathSetShouldMatch() {
		getContextRunner().withPropertyValues("spring.jersey.application-path=/admin").run((context) -> {
			WebTestClient webTestClient = getWebTestClient(context);
			webTestClient.get().uri("/admin/actuator/").exchange().expectStatus().isOk();
			webTestClient.get().uri("/admin/actuator").exchange().expectStatus().isOk();
		});
	}

	@Test
	public void toEndpointWhenApplicationPathSetShouldMatch() {
		getContextRunner().withPropertyValues("spring.jersey.application-path=/admin").run((context) -> {
			WebTestClient webTestClient = getWebTestClient(context);
			webTestClient.get().uri("/admin/actuator/e1").exchange().expectStatus().isOk();
		});
	}

	@Test
	public void toAnyEndpointWhenApplicationPathSetShouldMatch() {
		getContextRunner()
				.withPropertyValues("spring.jersey.application-path=/admin", "spring.security.user.password=password")
				.run((context) -> {
					WebTestClient webTestClient = getWebTestClient(context);
					webTestClient.get().uri("/admin/actuator/e2").exchange().expectStatus().isUnauthorized();
					webTestClient.get().uri("/admin/actuator/e2").header("Authorization", getBasicAuth()).exchange()
							.expectStatus().isOk();
				});
	}

	@Configuration
	@EnableConfigurationProperties(WebEndpointProperties.class)
	static class JerseyEndpointConfiguration {

		private final ApplicationContext applicationContext;

		JerseyEndpointConfiguration(ApplicationContext applicationContext) {
			this.applicationContext = applicationContext;
		}

		@Bean
		public TomcatServletWebServerFactory tomcat() {
			return new TomcatServletWebServerFactory(0);
		}

		@Bean
		public ResourceConfig resourceConfig() {
			return new ResourceConfig();
		}

		@Bean
		public ResourceConfigCustomizer webEndpointRegistrar() {
			return this::customize;
		}

		private void customize(ResourceConfig config) {
			List<String> mediaTypes = Arrays.asList(javax.ws.rs.core.MediaType.APPLICATION_JSON,
					ActuatorMediaType.V2_JSON);
<<<<<<< HEAD
			EndpointMediaTypes endpointMediaTypes = new EndpointMediaTypes(mediaTypes,
					mediaTypes);
			WebEndpointDiscoverer discoverer = new WebEndpointDiscoverer(
					this.applicationContext, new ConversionServiceParameterValueMapper(),
					endpointMediaTypes, Arrays.asList((id) -> id.toString()),
=======
			EndpointMediaTypes endpointMediaTypes = new EndpointMediaTypes(mediaTypes, mediaTypes);
			WebEndpointDiscoverer discoverer = new WebEndpointDiscoverer(this.applicationContext,
					new ConversionServiceParameterValueMapper(), endpointMediaTypes, PathMapper.useEndpointId(),
>>>>>>> c6c139d9
					Collections.emptyList(), Collections.emptyList());
			Collection<Resource> resources = new JerseyEndpointResourceFactory().createEndpointResources(
					new EndpointMapping("/actuator"), discoverer.getEndpoints(), endpointMediaTypes,
					new EndpointLinksResolver(discoverer.getEndpoints()));
			config.registerResources(new HashSet<>(resources));
		}

	}

}<|MERGE_RESOLUTION|>--- conflicted
+++ resolved
@@ -126,18 +126,10 @@
 		private void customize(ResourceConfig config) {
 			List<String> mediaTypes = Arrays.asList(javax.ws.rs.core.MediaType.APPLICATION_JSON,
 					ActuatorMediaType.V2_JSON);
-<<<<<<< HEAD
-			EndpointMediaTypes endpointMediaTypes = new EndpointMediaTypes(mediaTypes,
-					mediaTypes);
-			WebEndpointDiscoverer discoverer = new WebEndpointDiscoverer(
-					this.applicationContext, new ConversionServiceParameterValueMapper(),
-					endpointMediaTypes, Arrays.asList((id) -> id.toString()),
-=======
 			EndpointMediaTypes endpointMediaTypes = new EndpointMediaTypes(mediaTypes, mediaTypes);
 			WebEndpointDiscoverer discoverer = new WebEndpointDiscoverer(this.applicationContext,
-					new ConversionServiceParameterValueMapper(), endpointMediaTypes, PathMapper.useEndpointId(),
->>>>>>> c6c139d9
-					Collections.emptyList(), Collections.emptyList());
+					new ConversionServiceParameterValueMapper(), endpointMediaTypes,
+					Arrays.asList((id) -> id.toString()), Collections.emptyList(), Collections.emptyList());
 			Collection<Resource> resources = new JerseyEndpointResourceFactory().createEndpointResources(
 					new EndpointMapping("/actuator"), discoverer.getEndpoints(), endpointMediaTypes,
 					new EndpointLinksResolver(discoverer.getEndpoints()));
